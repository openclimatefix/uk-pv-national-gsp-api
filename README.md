# Nowcasting Api
<!-- ALL-CONTRIBUTORS-BADGE:START - Do not remove or modify this section -->
[![All Contributors](https://img.shields.io/badge/all_contributors-1-orange.svg?style=flat-square)](#contributors-)
<!-- ALL-CONTRIBUTORS-BADGE:END -->
API for hosting nowcasting solar predictions.  
Will just return 'dummy' numbers until about mid-2022!

The api is using FastAPI - https://fastapi.tiangolo.com/

# Documentation

Documentation can be viewed by going to `/docs`. This is automatically produced from the code.


# Local start up

<<<<<<< HEAD
1. Make sure docker is installed on your system.
2. Use ```docker-compose up ``` 
   in the main directory to start up the application.
3. You will now be able to access it on ```http://localhost:80```   
=======
Use ```uvicorn main:app --reload ``` 
to start up on a local host

## Contributors ✨

Thanks goes to these wonderful people ([emoji key](https://allcontributors.org/docs/en/emoji-key)):

<!-- ALL-CONTRIBUTORS-LIST:START - Do not remove or modify this section -->
<!-- prettier-ignore-start -->
<!-- markdownlint-disable -->
<table>
  <tr>
    <td align="center"><a href="https://github.com/peterdudfield"><img src="https://avatars.githubusercontent.com/u/34686298?v=4?s=100" width="100px;" alt=""/><br /><sub><b>Peter Dudfield</b></sub></a><br /><a href="https://github.com/openclimatefix/nowcasting_api/commits?author=peterdudfield" title="Code">💻</a></td>
  </tr>
</table>

<!-- markdownlint-restore -->
<!-- prettier-ignore-end -->

<!-- ALL-CONTRIBUTORS-LIST:END -->

This project follows the [all-contributors](https://github.com/all-contributors/all-contributors) specification. Contributions of any kind welcome!
>>>>>>> bc8e3969
<|MERGE_RESOLUTION|>--- conflicted
+++ resolved
@@ -14,14 +14,11 @@
 
 # Local start up
 
-<<<<<<< HEAD
 1. Make sure docker is installed on your system.
 2. Use ```docker-compose up ``` 
    in the main directory to start up the application.
 3. You will now be able to access it on ```http://localhost:80```   
-=======
-Use ```uvicorn main:app --reload ``` 
-to start up on a local host
+
 
 ## Contributors ✨
 
@@ -41,5 +38,4 @@
 
 <!-- ALL-CONTRIBUTORS-LIST:END -->
 
-This project follows the [all-contributors](https://github.com/all-contributors/all-contributors) specification. Contributions of any kind welcome!
->>>>>>> bc8e3969
+This project follows the [all-contributors](https://github.com/all-contributors/all-contributors) specification. Contributions of any kind welcome!