--- conflicted
+++ resolved
@@ -1,9 +1,17 @@
+"""Caching utils for api using fastapi-cache."""
 """Caching utils for api using fastapi-cache."""
 
 import os
 from typing import Any, Callable, Optional
+from typing import Any, Callable, Optional
 
 import structlog
+from fastapi import Request
+from fastapi_cache import FastAPICache
+from fastapi_cache.backends.inmemory import InMemoryBackend
+from fastapi_cache.decorator import cache
+
+from nowcasting_api.database import save_api_call_to_db
 from fastapi import Request
 from fastapi_cache import FastAPICache
 from fastapi_cache.backends.inmemory import InMemoryBackend
@@ -15,7 +23,26 @@
 
 # Configuration constant with environment variable fallback
 CACHE_TIME_SECONDS = int(os.getenv("CACHE_TIME_SECONDS", 120))
-<<<<<<< HEAD
+
+
+def setup_cache():
+    """Initialize the FastAPICache with an in-memory backend.
+
+    Call this function in main.py after creating the FastAPI app.
+
+    Example:
+    ```
+    app = FastAPI()
+
+    @app.on_event("startup")
+    async def startup():
+        setup_cache()
+    ```
+    """
+    FastAPICache.init(InMemoryBackend(), prefix="fastapi-cache")
+    logger.info("FastAPI Cache initialized with InMemoryBackend")
+# Configuration constant with environment variable fallback
+CACHE_TIME_SECONDS = int(os.getenv("CACHE_TIME_SECONDS", 120))
 
 
 def setup_cache():
@@ -36,6 +63,35 @@
     logger.info("FastAPI Cache initialized with InMemoryBackend")
 
 
+def generate_cache_key(func: Callable, *args, **kwargs) -> str:
+    """Generate a unique cache key based on the endpoint path and query parameters.
+
+    :param func: The route handler function
+    :param request: The FastAPI request object
+    :return: A string to be used as cache key
+    """
+    # Create key from path and sorted query params
+    request: Request = kwargs.get("request")
+    path = request.url.path if request else "unknown"
+    query_params = sorted(request.query_params.items()) if request else []
+    key = f"api:{path}:{query_params}"
+    logger.debug(f"Generated cache key: {key}")
+
+    # Check if this key is locked (recently cleared)
+    backend = FastAPICache.get_backend()
+    lock_exists = backend.get(f"{key}:lock")
+    if lock_exists:
+        # If the key is locked, generate a unique key to prevent caching
+        import time
+
+        key = f"{key}:nocache:{time.time()}"
+        logger.debug(f"Key is locked, using temporary key: {key}")
+
+    return key
+
+
+def save_api_call(
+    request: Request = None, user: Optional[Any] = None, session: Optional[Any] = None
 def generate_cache_key(func: Callable, *args, **kwargs) -> str:
     """Generate a unique cache key based on the endpoint path and query parameters.
 
@@ -109,98 +165,14 @@
 def cache_response(expiration: int = CACHE_TIME_SECONDS):
     """
     Decorator that caches the response of a FastAPI function.
-
-    Example:
-    ```
-=======
-
-
-def setup_cache():
-    """Initialize the FastAPICache with an in-memory backend.
-
-    Call this function in main.py after creating the FastAPI app.
-
-    Example:
-    ```
-    app = FastAPI()
-
-    @app.on_event("startup")
-    async def startup():
-        setup_cache()
-    ```
-    """
-    FastAPICache.init(InMemoryBackend(), prefix="fastapi-cache")
-    logger.info("FastAPI Cache initialized with InMemoryBackend")
-
-
-def generate_cache_key(func: Callable, *args, **kwargs) -> str:
-    """Generate a unique cache key based on the endpoint path and query parameters.
-
-    :param func: The route handler function
-    :param request: The FastAPI request object
-    :return: A string to be used as cache key
-    """
-    # Create key from path and sorted query params
-    request: Request = kwargs.get("request")
-    path = request.url.path if request else "unknown"
-    query_params = sorted(request.query_params.items()) if request else []
-    key = f"api:{path}:{query_params}"
-    logger.debug(f"Generated cache key: {key}")
-
-    # Check if this key is locked (recently cleared)
-    backend = FastAPICache.get_backend()
-    lock_exists = backend.get(f"{key}:lock")
-    if lock_exists:
-        # If the key is locked, generate a unique key to prevent caching
-        import time
-
-        key = f"{key}:nocache:{time.time()}"
-        logger.debug(f"Key is locked, using temporary key: {key}")
-
-    return key
-
-
-def save_api_call(
-    request: Request = None, user: Optional[Any] = None, session: Optional[Any] = None
-):
-    """
-    Save API call to database.
-
-    This can be used as a dependency in FastAPI routes.
-
-    :param request: The FastAPI request object
-    :param user: The user making the request, if authenticated
-    :param session: The database session
-    """
-    save_api_call_to_db(session=session, user=user, request=request)
-    return request
-
-
-def clear_cache_key(key: str, expiration: int = 0):
-    """Clear a cache key in FastAPI and prevent re-caching for a specified period.
-
-    :param key: The cache key to clear
-    :param expiration: Time in seconds before the key can be cached again (0 to disable locking)
-    """
-    try:
-        backend = FastAPICache.get_backend()
-        backend.clear(key=key)
-        if expiration > 0:
-            backend.set(f"{key}:lock", "_LOCKED_", expire=expiration)
-            logger.info(f"Cleared cache key: {key} with lock for {expiration} seconds")
-        else:
-            logger.info(f"Cleared cache key: {key}")
-    except Exception as e:
-        logger.error(f"Failed to clear cache for key {key}: {e}")
-
-
-def cache_response(expiration: int = CACHE_TIME_SECONDS):
-    """
     Decorator that caches the response of a FastAPI function.
 
     Example:
     ```
->>>>>>> af98ab0a
+    @app.get("/")
+    @cached_response()
+    async def example(request: Request = Depends(save_api_call)):
+        return {"message": "Hello World"}
     @app.get("/")
     @cached_response()
     async def example(request: Request = Depends(save_api_call)):
@@ -214,4 +186,13 @@
     def decorator(func: Callable):
         return cache(expire=expiration, key_builder=generate_cache_key)(func)
 
+    return decorator
+
+    :param expiration: Cache expiration time in seconds
+    :return: Decorated function with caching
+    """
+
+    def decorator(func: Callable):
+        return cache(expire=expiration, key_builder=generate_cache_key)(func)
+
     return decorator