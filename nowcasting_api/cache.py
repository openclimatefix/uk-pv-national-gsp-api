"""Caching utils for api using fastapi-cache."""

import os
from typing import Any, Callable, Optional

import structlog
from fastapi import Request
from fastapi_cache import FastAPICache
from fastapi_cache.backends.inmemory import InMemoryBackend
from fastapi_cache.decorator import cache

from nowcasting_api.database import save_api_call_to_db

logger = structlog.stdlib.get_logger()

# Configuration constants with environment variable fallbacks
CACHE_TIME_SECONDS = int(os.getenv("CACHE_TIME_SECONDS", 120))
DELETE_CACHE_TIME_SECONDS = int(os.getenv("DELETE_CACHE_TIME_SECONDS", 240))


def setup_cache():
    """Initialize the FastAPICache with an in-memory backend.

    Call this function in main.py after creating the FastAPI app.

    Example:
    ```
    app = FastAPI()

    @app.on_event("startup")
    async def startup():
        setup_cache()
    ```
    """
    FastAPICache.init(InMemoryBackend(), prefix="fastapi-cache")
    logger.info("FastAPI Cache initialized with InMemoryBackend")


def generate_cache_key(func: Callable, *args, **kwargs) -> str:
    """Generate a unique cache key based on the endpoint path and query parameters.
    
    :param func: The route handler function
    :param request: The FastAPI request object
    :return: A string to be used as cache key
    """
    # Create key from path and sorted query params
    request: Request = kwargs.get("request")
    path = request.url.path if request else "unknown"
    query_params = sorted(request.query_params.items()) if request else []
    key = f"{path}:{query_params}"
    logger.debug(f"Generated cache key: {key}")
    
    # Check if this key is locked (recently cleared)
    backend = FastAPICache.get_backend()
    lock_exists = backend.get(f"{key}:lock", namespace="api")
    if lock_exists:
        # If the key is locked, generate a unique key to prevent caching
        import time
        key = f"{key}:nocache:{time.time()}"
        logger.debug(f"Key is locked, using temporary key: {key}")
    
    return key

def save_api_call(
    request: Request = None, user: Optional[Any] = None, session: Optional[Any] = None
):
    """
    Save API call to database.

    This can be used as a dependency in FastAPI routes.

    :param request: The FastAPI request object
    :param user: The user making the request, if authenticated
    :param session: The database session
    """
    save_api_call_to_db(session=session, user=user, request=request)
    return request


def clear_cache_key(key: str, expiration: int = DELETE_CACHE_TIME_SECONDS):
<<<<<<< HEAD
    """Clear a specific cache key from the FastAPI cache and prevent re-caching for a specified time.
    
=======
    """Clear a specific cache key from the FastAPI cache.

>>>>>>> 2ca3c587
    Example:
    ```
    @app.delete("/clear-cache/{item_id}")
    async def clear_item_cache(item_id: str):
        key = f"/items/{item_id}"
        clear_cache_key(key)
        return {"message": f"Cache cleared for item {item_id}"}
    ```

    :param key: The cache key to clear
    :param expiration: Time in seconds before the key can be cached again
    """
    try:
        backend = FastAPICache.get_backend()
        backend.clear(namespace="api", key=key)        
        if expiration > 0:
            backend.set(f"{key}:lock", "_LOCKED_", expire=expiration, namespace="api")
            logger.info(f"Cleared cache key: {key} with lock for {expiration} seconds")
        else:
            logger.info(f"Cleared cache key: {key}")
    except Exception as e:
        logger.error(f"Failed to clear cache for key {key}: {e}")


def cache_response(expiration: int = CACHE_TIME_SECONDS):
    """
    Decorator that caches the response of a FastAPI function.

    Example:
    ```
    @app.get("/")
    @cached_response()
    async def example(request: Request = Depends(save_api_call)):
        return {"message": "Hello World"}
    ```

    :param expiration: Cache expiration time in seconds
    :return: Decorated function with caching
    """

    def decorator(func: Callable):
        return cache(expire=expiration, namespace="api", key_builder=generate_cache_key)(func)

    return decorator<|MERGE_RESOLUTION|>--- conflicted
+++ resolved
@@ -78,13 +78,8 @@
 
 
 def clear_cache_key(key: str, expiration: int = DELETE_CACHE_TIME_SECONDS):
-<<<<<<< HEAD
     """Clear a specific cache key from the FastAPI cache and prevent re-caching for a specified time.
     
-=======
-    """Clear a specific cache key from the FastAPI cache.
-
->>>>>>> 2ca3c587
     Example:
     ```
     @app.delete("/clear-cache/{item_id}")
