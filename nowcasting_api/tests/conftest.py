""" Pytest fixtures for tests """

import os

import pytest
import pytest_asyncio
from fastapi.testclient import TestClient
from httpx import ASGITransport, AsyncClient
from nowcasting_datamodel.connection import DatabaseConnection
from nowcasting_datamodel.fake import make_fake_forecasts
from nowcasting_datamodel.models.base import Base_PV

from nowcasting_api.auth_utils import get_auth_implicit_scheme, get_user
from nowcasting_api.database import get_session
from nowcasting_api.main import app



@pytest.fixture
def forecasts(db_session):
    """Pytest fixture of 338 fake forecasts"""
    f = make_fake_forecasts(gsp_ids=list(range(0, 10)), session=db_session)
    db_session.add_all(f)
    return f


@pytest.fixture
def db_connection():
    """Pytest fixture for a database connection"""
    url = os.environ["DB_URL"]
    connection = DatabaseConnection(url=url, echo=False)
    connection.create_all()
    Base_PV.metadata.create_all(connection.engine)

    yield connection

    connection.drop_all()
    Base_PV.metadata.drop_all(connection.engine)


@pytest.fixture(scope="function", autouse=True)
def db_session(db_connection):
    """Creates a new database session for a test."""
    connection = db_connection.engine.connect()
    t = connection.begin()

    with db_connection.get_session() as s:
        s.begin()
        yield s
        s.rollback()

        t.rollback()
        connection.close()


@pytest.fixture()
def api_client(db_session):
    """Get API test client

    We override the user and the database session
    """
    from nowcasting_api.cache import setup_cache

    setup_cache()

    client = TestClient(app)

    app.dependency_overrides[get_auth_implicit_scheme] = lambda: None
    app.dependency_overrides[get_user] = lambda: None
    app.dependency_overrides[get_session] = lambda: db_session

    return client


@pytest_asyncio.fixture
async def async_client(db_session):
    """Get async API test client for async tests

    We override the user and the database session
    """
    from nowcasting_api.cache import setup_cache

    setup_cache()

    app.dependency_overrides[get_auth_implicit_scheme] = lambda: None
    app.dependency_overrides[get_user] = lambda: None
    app.dependency_overrides[get_session] = lambda: db_session

<<<<<<< HEAD
    transport = ASGITransport(app=app)

=======
    # Using ASGITransport to route requests directly to the FastAPI app
    transport = httpx.ASGITransport(app=app)

    # Create AsyncClient with the transport
>>>>>>> ca3dfd31
    async with AsyncClient(transport=transport, base_url="http://test") as client:
        yield client<|MERGE_RESOLUTION|>--- conflicted
+++ resolved
@@ -13,7 +13,6 @@
 from nowcasting_api.auth_utils import get_auth_implicit_scheme, get_user
 from nowcasting_api.database import get_session
 from nowcasting_api.main import app
-
 
 
 @pytest.fixture
@@ -72,6 +71,7 @@
     return client
 
 
+
 @pytest_asyncio.fixture
 async def async_client(db_session):
     """Get async API test client for async tests
@@ -86,14 +86,7 @@
     app.dependency_overrides[get_user] = lambda: None
     app.dependency_overrides[get_session] = lambda: db_session
 
-<<<<<<< HEAD
     transport = ASGITransport(app=app)
 
-=======
-    # Using ASGITransport to route requests directly to the FastAPI app
-    transport = httpx.ASGITransport(app=app)
-
-    # Create AsyncClient with the transport
->>>>>>> ca3dfd31
     async with AsyncClient(transport=transport, base_url="http://test") as client:
         yield client