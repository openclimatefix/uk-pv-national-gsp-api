--- conflicted
+++ resolved
@@ -294,13 +294,7 @@
     assert len(national_forecas.forecast_values) > 0
 
     # with include_metadata and model_name
-<<<<<<< HEAD
     response = api_client.get("/v0/solar/GB/national/forecast?include_metadata=true&model_name=pvnet_intraday")
-=======
-    response = api_client.get(
-        "/v0/solar/GB/national/forecast?include_metadata=true&model_name=not_blend"
-    )
->>>>>>> 596658f0
     assert response.status_code == 200
     national_forecas = NationalForecast(response.json())
     assert len(national_forecas.forecast_values) == 0