--- conflicted
+++ resolved
@@ -13,7 +13,6 @@
 from fastapi_auth0 import Auth0User
 from nowcasting_datamodel.read.read import get_latest_forecast_for_gsps
 from sqlalchemy.orm.session import Session
-<<<<<<< HEAD
 
 from nowcasting_api.auth_utils import get_auth_implicit_scheme, get_user
 from nowcasting_api.cache import cache_response
@@ -27,15 +26,6 @@
                                             SolarForecastValue)
 from nowcasting_api.utils import (N_CALLS_PER_HOUR, filter_forecast_values,
                                   format_datetime, format_plevels, limiter)
-=======
-from nowcasting_api.utils import (
-    N_CALLS_PER_HOUR,
-    filter_forecast_values,
-    format_datetime,
-    format_plevels,
-    limiter,
-)
->>>>>>> ca3dfd31
 
 logger = structlog.stdlib.get_logger()
 
