--- conflicted
+++ resolved
@@ -75,17 +75,9 @@
         start_datetime = datetime.now(tz=europe_london_tz).date() - timedelta(days=1)
         start_datetime = datetime.combine(start_datetime, datetime.min.time())
         start_datetime = europe_london_tz.localize(start_datetime)
-<<<<<<< HEAD
         start_datetime = start_datetime.astimezone(utc)
     else:
         start_datetime = datetime.now(tz=europe_london_tz) - timedelta(days=int(n_history_days))
         start_datetime = floor_6_hours_dt(start_datetime)
         start_datetime = start_datetime.astimezone(utc)
-=======
-        start_datetime = start_datetime.astimezone(pytz_timezone("UTC"))
-    else:
-        start_datetime = datetime.now(tz=europe_london_tz) - timedelta(days=int(n_history_days))
-        start_datetime = floor_6_hours_dt(start_datetime)
-        start_datetime = start_datetime.astimezone(pytz_timezone("UTC"))
->>>>>>> 2b766b8f
     return start_datetime