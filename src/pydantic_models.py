--- conflicted
+++ resolved
@@ -3,11 +3,7 @@
 from datetime import datetime
 from typing import Dict, List, Optional
 
-<<<<<<< HEAD
-from nowcasting_datamodel.models import Location, LocationSQL
-=======
-from nowcasting_datamodel.models import ForecastSQL, Location
->>>>>>> 03a56c0f
+from nowcasting_datamodel.models import ForecastSQL, Location, LocationSQL
 from nowcasting_datamodel.models.utils import EnhancedBaseModel
 from pydantic import Field
 
@@ -49,26 +45,28 @@
         )
 
 
-<<<<<<< HEAD
 class GSPYieldGroupByDatetime(EnhancedBaseModel):
     """gsp yields for one a singel datetime"""
 
     datetime_utc: datetime = Field(..., description="The timestamp of the gsp yield")
     generation_kw_by_gsp_id: Dict[str, str] = Field(
-=======
-class OneDatetimeManyForecastValues(EnhancedBaseModel):
-    """One datetime with many forecast values"""
-
-    datetime_utc: datetime = Field(..., description="The timestamp of the gsp yield")
-    forecast_values: Dict[str, float] = Field(
->>>>>>> 03a56c0f
         ...,
         description="List of generations by gsp_id. Key is gsp_id, value is generation_kw. "
         "We keep this as a dictionary to keep the size of the file small ",
     )
 
 
-<<<<<<< HEAD
+class OneDatetimeManyForecastValues(EnhancedBaseModel):
+    """One datetime with many forecast values"""
+
+    datetime_utc: datetime = Field(..., description="The timestamp of the gsp yield")
+    forecast_values: Dict[str, float] = Field(
+        ...,
+        description="List of forecasts by gsp_id. Key is gsp_id, value is generation_kw. "
+        "We keep this as a dictionary to keep the size of the file small ",
+    )
+
+
 def convert_location_sql_to_many_datetime_many_generation(
     locations: List[LocationSQL],
 ) -> List[GSPYieldGroupByDatetime]:
@@ -102,11 +100,14 @@
     many_gsp_generations = []
     for datetime_utc, gsp_generations in many_gsp_generation.items():
         many_gsp_generations.append(
-            GSPYieldGroupByDatetime(datetime_utc=datetime_utc, generation_kw_by_gsp_id=gsp_generations)
+            GSPYieldGroupByDatetime(
+                datetime_utc=datetime_utc, generation_kw_by_gsp_id=gsp_generations
+            )
         )
 
     return many_gsp_generations
-=======
+
+
 def convert_forecasts_to_many_datetime_many_generation(
     forecasts: List[ForecastSQL],
 ) -> List[OneDatetimeManyForecastValues]:
@@ -145,5 +146,4 @@
             )
         )
 
-    return many_forecast_values
->>>>>>> 03a56c0f
+    return many_forecast_values