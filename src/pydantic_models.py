--- conflicted
+++ resolved
@@ -196,11 +196,7 @@
         None, description="Dictionary to hold properties of the forecast, like p_levels. "
     )
 
-<<<<<<< HEAD
-    expected_power_generation_normalized: Optional[float] = Field(
-=======
     expected_power_generation_normalized: float = Field(
->>>>>>> 6e6ff291
         "exclude the normalized power", exclude=True
     )
 
