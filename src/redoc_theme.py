""" Redoc theme functions """
from starlette.responses import HTMLResponse


def get_redoc_html_with_theme(
    *,
    openapi_url: str = "./openapi.json",
    title: str,
    redoc_js_url: str = "https://cdn.jsdelivr.net/npm/redoc@next/bundles/redoc.standalone.js",
    redoc_favicon_url: str = "/favicon.png",
    with_google_fonts: bool = True,
<<<<<<< HEAD
=======
    theme={},
>>>>>>> 1a3de9ca
) -> HTMLResponse:
    """
    Get redoc htm theme

    :param openapi_url: URL for open api
    :param title: The title of the app
    :param redoc_js_url: TODO
    :param redoc_favicon_url: favicon icon locayion
    :param with_google_fonts: option to sue google fonts
    :return:
    """
    html = f"""
    <!DOCTYPE html>
    <html>
    <head>
    <title>{title}</title>
    <!-- needed for adaptive design -->
    <meta charset="utf-8"/>
    <meta name="viewport" content="width=device-width, initial-scale=1">
    """
    if with_google_fonts:
        html += """
    <link href="https://fonts.googleapis.com/css?family=Inter:300,400,700" rel="stylesheet">
    """
    html += (
        f"""
    <link rel="shortcut icon" href="{redoc_favicon_url}">
    <!--
    ReDoc doesn't change outer page styles
    -->
    <style>
      body {{
        margin: 0;
        padding: 0;
      }}
    </style>
    </head>
    <body>
    <div id="redoc-container"></div>
    <noscript>
        ReDoc requires Javascript to function. Please enable it to browse the documentation.
    </noscript>
    <script src="{redoc_js_url}"> </script>
    <script>
        Redoc.init("{openapi_url}", """
        + """{
            "theme": {
                "colors": {
                    "primary": {
                        "main": "#f7ba17",
                        "light": "#ffefc6"
                    },
                    "success": {
                        "main": "rgba(28, 184, 65, 1)",
                        "light": "#81ec9a",
                        "dark": "#083312",
                        "contrastText": "#000"
                    },
                    "text": {
                        "primary": "#14120e",
                        "secondary": "#4d4d4d"
                    },
                    "http": {
                        "get": "#f7ba17",
                        "post": "rgba(28, 184, 65, 1)",
                        "put": "rgba(255, 187, 0, 1)",
                        "delete": "rgba(254, 39, 35, 1)"
                    }
                },
                "typography": {
                    "fontSize": "15px",
                    "fontFamily": "Inter, sans-serif",
                    "lineHeight": "1.5em",
                    "headings": {
                        "fontFamily": "Inter, sans-serif",
                        "fontWeight": "bold",
                        "lineHeight": "1.5em"
                    },
                    "code": {
                        "fontWeight": "600",
                        "color": "rgba(92, 62, 189, 1)",
                        "wrap": true
                    },
                    "links": {
                        "color": "#086788",
                        "visited": "#086788",
                        "hover": "#32343a"
                    }
                },
                "sidebar": {
                    "width": "300px",
                    "textColor": "#000000"
                },
                "logo": {
                    "gutter": "10px"
                },
                "rightPanel": {
                    "backgroundColor": "rgba(55, 53, 71, 1)",
                    "textColor": "#ffffff"
                }
            }
        }"""
        + f""", document.getElementById('redoc-container'))
    </script>
    </body>
    </html>
    """
    )
    return HTMLResponse(html)<|MERGE_RESOLUTION|>--- conflicted
+++ resolved
@@ -9,10 +9,6 @@
     redoc_js_url: str = "https://cdn.jsdelivr.net/npm/redoc@next/bundles/redoc.standalone.js",
     redoc_favicon_url: str = "/favicon.png",
     with_google_fonts: bool = True,
-<<<<<<< HEAD
-=======
-    theme={},
->>>>>>> 1a3de9ca
 ) -> HTMLResponse:
     """
     Get redoc htm theme
