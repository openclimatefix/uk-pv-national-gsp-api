--- conflicted
+++ resolved
@@ -98,11 +98,8 @@
     assert r.forecasts[0].forecast_values[0].expected_power_generation_megawatts <= 1
 
 
-<<<<<<< HEAD
-def test_read_latest_national(db_session, api_client):
-=======
 @freeze_time("2022-07-01 10:00:00")
-def test_read_latest_all_gsp_forecast_horizon(db_session):
+def test_read_latest_all_gsp_forecast_horizon(db_session, api_client):
     """Check main GB/pv/gsp route works"""
 
     t0_datetime_utc = datetime(2022, 7, 1, 12, tzinfo=timezone.utc)
@@ -120,7 +117,7 @@
     app.dependency_overrides[get_session] = lambda: db_session
 
     # no forecast are made 3 horus before target time
-    response = client.get("/v0/GB/solar/gsp/forecast/latest/0?forecast_horizon_minutes=180")
+    response = api_client.get("/v0/GB/solar/gsp/forecast/latest/0?forecast_horizon_minutes=180")
     assert response.status_code == 200
 
     r = [ForecastValue(**f) for f in response.json()]
@@ -128,15 +125,14 @@
     # print(r.forecasts[0].forecast_values[0].created_utc)
     assert len(r) == 0
 
-    response = client.get("/v0/GB/solar/gsp/forecast/latest/0?forecast_horizon_minutes=119")
+    response = api_client.get("/v0/GB/solar/gsp/forecast/latest/0?forecast_horizon_minutes=119")
     assert response.status_code == 200
 
     r = [ForecastValue(**f) for f in response.json()]
     assert len(r) == 2
 
 
-def test_read_latest_national(db_session):
->>>>>>> 2e6e2921
+def test_read_latest_national(db_session, api_client):
     """Check main GB/pv/national route works"""
 
     forecast = make_fake_national_forecast(session=db_session)
