""" Test for main app """
from datetime import datetime, timezone

from freezegun import freeze_time
from nowcasting_datamodel.fake import make_fake_forecasts
from nowcasting_datamodel.models import (
    Forecast,
    GSPYield,
    Location,
    LocationSQL,
    LocationWithGSPYields,
    ManyForecasts,
)
from nowcasting_datamodel.save.update import update_all_forecast_latest

from database import get_session
from main import app


@freeze_time("2022-01-01")
def test_read_latest_one_gsp(db_session, api_client):
    """Check main solar/GB/gsp/forecast/{gsp_id} route works"""

    forecasts = make_fake_forecasts(gsp_ids=list(range(0, 10)), session=db_session)
    db_session.add_all(forecasts)

    app.dependency_overrides[get_session] = lambda: db_session

    response = api_client.get("/v0/solar/GB/gsp/forecast/1")

    assert response.status_code == 200

    _ = Forecast(**response.json())


def test_read_latest_all_gsp(db_session, api_client):
    """Check main solar/GB/gsp/forecast/all route works"""

    forecasts = make_fake_forecasts(
        gsp_ids=list(range(0, 10)),
        session=db_session,
        t0_datetime_utc=datetime.now(tz=timezone.utc),
    )
    db_session.add_all(forecasts)

    app.dependency_overrides[get_session] = lambda: db_session

    response = api_client.get("/v0/solar/GB/gsp/forecast/all/?historic=False")

    assert response.status_code == 200

    r = ManyForecasts(**response.json())
    assert len(r.forecasts) == 10
    assert len(r.forecasts[0].forecast_values) == 112


def test_read_latest_all_gsp_normalized(db_session, api_client):
    """Check main solar/GB/gsp/forecast/all normalized route works"""

    forecasts = make_fake_forecasts(
        gsp_ids=list(range(0, 10)),
        session=db_session,
        t0_datetime_utc=datetime.now(tz=timezone.utc),
    )
    db_session.add_all(forecasts)

    app.dependency_overrides[get_session] = lambda: db_session

    response = api_client.get("/v0/solar/GB/gsp/forecast/all/?historic=False&normalize=True")

    assert response.status_code == 200

    r = ManyForecasts(**response.json())
    assert len(r.forecasts) == 10
    assert r.forecasts[0].forecast_values[0].expected_power_generation_megawatts <= 13000
    assert r.forecasts[1].forecast_values[0].expected_power_generation_megawatts <= 10


def test_read_latest_all_gsp_historic(db_session, api_client):
    """Check main solar/GB/gsp/forecast/all historic route works"""

    forecasts = make_fake_forecasts(
        gsp_ids=list(range(0, 10)),
        session=db_session,
        t0_datetime_utc=datetime.now(tz=timezone.utc),
        historic=True,
    )
    db_session.add_all(forecasts)
    update_all_forecast_latest(forecasts=forecasts, session=db_session)

    app.dependency_overrides[get_session] = lambda: db_session

    response = api_client.get("/v0/solar/GB/gsp/forecast/all/?historic=True")

    assert response.status_code == 200

    r = ManyForecasts(**response.json())

<<<<<<< HEAD
    assert len(r.forecasts) == 9
=======
    assert len(r.forecasts) == 9  # dont get national
>>>>>>> 7d74554a
    assert len(r.forecasts[0].forecast_values) > 50
    assert r.forecasts[0].forecast_values[0].expected_power_generation_megawatts <= 13000
    assert r.forecasts[1].forecast_values[0].expected_power_generation_megawatts <= 10


@freeze_time("2022-01-01")
def test_read_truths_for_a_specific_gsp(db_session, api_client):
    """Check main solar/GB/gsp/pvlive route works"""

    gsp_yield_1 = GSPYield(datetime_utc=datetime(2022, 1, 2), solar_generation_kw=1)
    gsp_yield_1_sql = gsp_yield_1.to_orm()

    gsp_yield_2 = GSPYield(datetime_utc=datetime(2022, 1, 1), solar_generation_kw=2)
    gsp_yield_2_sql = gsp_yield_2.to_orm()

    gsp_yield_3 = GSPYield(datetime_utc=datetime(2022, 1, 1, 12), solar_generation_kw=3)
    gsp_yield_3_sql = gsp_yield_3.to_orm()

    gsp_sql_1: LocationSQL = Location(
        gsp_id=122, label="GSP_122", status_interval_minutes=5
    ).to_orm()

    # add pv system to yield object
    gsp_yield_1_sql.location = gsp_sql_1
    gsp_yield_2_sql.location = gsp_sql_1
    gsp_yield_3_sql.location = gsp_sql_1

    # add to database
    db_session.add_all([gsp_yield_1_sql, gsp_yield_2_sql, gsp_yield_3_sql, gsp_sql_1])

    app.dependency_overrides[get_session] = lambda: db_session

    response = api_client.get("/v0/solar/GB/gsp/pvlive/122")

    assert response.status_code == 200

    r_json = response.json()
    assert len(r_json) == 3

    _ = [GSPYield(**gsp_yield) for gsp_yield in r_json]


@freeze_time("2022-01-01")
def test_read_truths_for_all_gsp(db_session, api_client):
    """Check main solar/GB/gsp/pvlive/all route works"""

    gsp_yield_1 = GSPYield(datetime_utc=datetime(2022, 1, 2), solar_generation_kw=1)
    gsp_yield_1_sql = gsp_yield_1.to_orm()

    gsp_yield_2 = GSPYield(datetime_utc=datetime(2022, 1, 1), solar_generation_kw=2)
    gsp_yield_2_sql = gsp_yield_2.to_orm()

    gsp_yield_3 = GSPYield(datetime_utc=datetime(2022, 1, 1, 12), solar_generation_kw=3)
    gsp_yield_3_sql = gsp_yield_3.to_orm()

    gsp_sql_1: LocationSQL = Location(
        gsp_id=122, label="GSP_122", status_interval_minutes=5
    ).to_orm()
    gsp_sql_2: LocationSQL = Location(
        gsp_id=123, label="GSP_123", status_interval_minutes=10
    ).to_orm()

    # add pv system to yield object
    gsp_yield_1_sql.location = gsp_sql_1
    gsp_yield_2_sql.location = gsp_sql_1
    gsp_yield_3_sql.location = gsp_sql_2

    # add to database
    db_session.add_all([gsp_yield_1_sql, gsp_yield_2_sql, gsp_yield_3_sql, gsp_sql_1, gsp_sql_2])

    app.dependency_overrides[get_session] = lambda: db_session

    response = api_client.get("/v0/solar/GB/gsp/pvlive/all")

    assert response.status_code == 200

    r_json = response.json()
    assert len(r_json) == 2

    location = [LocationWithGSPYields(**location) for location in r_json]
    assert len(location) == 2
    assert len(location[0].gsp_yields) == 2<|MERGE_RESOLUTION|>--- conflicted
+++ resolved
@@ -96,11 +96,7 @@
 
     r = ManyForecasts(**response.json())
 
-<<<<<<< HEAD
-    assert len(r.forecasts) == 9
-=======
     assert len(r.forecasts) == 9  # dont get national
->>>>>>> 7d74554a
     assert len(r.forecasts[0].forecast_values) > 50
     assert r.forecasts[0].forecast_values[0].expected_power_generation_megawatts <= 13000
     assert r.forecasts[1].forecast_values[0].expected_power_generation_megawatts <= 10
