"""National API routes"""
import os
from typing import List, Optional, Union

from fastapi import APIRouter, Depends, Security
from fastapi_auth0 import Auth0User
from nowcasting_datamodel.models import Forecast, ForecastValue, GSPYield
from sqlalchemy.orm.session import Session

from auth_utils import get_auth_implicit_scheme, get_user
from cache import cache_response
from database import (
    get_forecasts_for_a_specific_gsp_from_database,
    get_latest_forecast_values_for_a_specific_gsp_from_database,
    get_session,
    get_truth_values_for_a_specific_gsp_from_database,
)

logger = structlog.stdlib.getLogger()


adjust_limit = float(os.getenv("ADJUST_MW_LIMIT", 0.0))

router = APIRouter()
NationalYield = GSPYield


@router.get(
    "/forecast",
    response_model=Union[Forecast, List[ForecastValue]],
    dependencies=[Depends(get_auth_implicit_scheme())],
)
@cache_response
def get_national_forecast(
    session: Session = Depends(get_session),
    historic: Optional[bool] = False,
    only_forecast_values: Optional[bool] = False,
    forecast_horizon_minutes: Optional[int] = None,
    user: Auth0User = Security(get_user()),
) -> Union[Forecast, List[ForecastValue]]:
    """Get the National Forecast

    This route aggregrates data from all GSP forecasts and creates an 8-hour solar energy
    generation forecast  in 30-minute interval for all of GB.

    1. Get __recent solar forecast__ for the UK for today and yesterday
    with system details.
        - The return object is a solar forecast with forecast details.
        -The forecast object is returned with expected megawatt generation for the UK
        for the upcoming 8 hours at every 30-minute interval (targetTime).
        - Set __only_forecast_values__ ==> FALSE
        - Setting __historic__ parameter to TRUE returns an object with data
        from yesterday and today

    2. Get __ONLY__ forecast values for solar national forecast.
        - Set __only_forecast_values__ to TRUE
        - Setting a __forecast_horizon_minutes__ parameter retrieves the latest forecast
        a given set of minutes before the target time.
        - Return object is a simplified forecast object with __targetTimes__ and
        __expectedPowerGenerationMegawatts__ at 30-minute intervals.
        - NB: __historic__ parameter __will not__ work when __only_forecast_values__= TRUE

    Please see the __Forecast__ and __ForecastValue__ schema below for full metadata details.

    #### Parameters
    - historic: boolean => TRUE returns yesterday's forecasts in addition to today's forecast
    - only_forecast_values => TRUE returns solar national forecast values
    - forecast_horizon_minutes: optional forecast horizon in minutes (ex. 35 returns
    the latest forecast made 35 minutes before the target time)

    """

    logger.debug("Get national forecasts")

    if not only_forecast_values:
        logger.debug("Getting forecast.")
        full_forecast = get_forecasts_for_a_specific_gsp_from_database(
            session=session,
            gsp_id=0,
            historic=historic,
        )

        logger.debug(f"Got forecast Now adjusting by at most {adjust_limit} MW and normalizing.")
        full_forecast.adjust(limit=adjust_limit)
        full_forecast.normalize()

        logger.debug("Normalized forecast.")

        logger.debug(
            f"Got national forecasts with {len(full_forecast.forecast_values)} forecast values"
        )
        return full_forecast

    else:
<<<<<<< HEAD

=======
>>>>>>> ab7b3782
        national_forecast_values = get_latest_forecast_values_for_a_specific_gsp_from_database(
            session=session, gsp_id=0, forecast_horizon_minutes=forecast_horizon_minutes
        )

        logger.debug(
            f"Got national forecasts with {len(national_forecast_values)} forecast values. "
            f"Now adjusting by at most {adjust_limit} MW"
        )

    national_forecast_values = [f.adjust(limit=adjust_limit) for f in national_forecast_values]

    return national_forecast_values


# corresponds to API route /v0/solar/GB/national/pvlive/, getting PV_Live NationalYield for GB
@router.get(
    "/pvlive",
    response_model=List[NationalYield],
    dependencies=[Depends(get_auth_implicit_scheme())],
)
@cache_response
def get_national_pvlive(
    regime: Optional[str] = None,
    session: Session = Depends(get_session),
    user: Auth0User = Security(get_user()),
) -> List[NationalYield]:
    """### Get national PV_Live values for yesterday and today

    The return object is a series of real-time solar energy generation readings from PV_Live.

    PV_Live is Sheffield's API that reports real-time PV data. These readings are updated throughout
    the day, reporting the most accurate finalized readings the following day at 10:00 UTC.

    See the __GSPYield__ schema for metadata details.

    Check out [Sheffield Solar PV_Live](https://www.solarsheffield.ac.uk/pvlive/) for
    more details.

    The OCF Forecast is trying to predict the PV_Live 'day-after' value.

    This route has the __regime__ parameter that lets you look at values __in-day__ or
    __day-after__(most accurate reading). __Day-after__ values are updated __in-day__ values.
    __In-day__ gives you all the readings from the day before up to the most recent
    reported national yield. __Day_after__ reports all the readings from the previous day.
    For example, a day-after regime request made on 08/09/2022 returns updated national yield
    for 07/09/2022. The 08/09/2022 __day-after__ values then become available at 10:00 UTC
    on 09/09/2022.

    If regime is not specificied, the most up-to-date national yield is returned.

    #### Parameters
    - regime: can choose __in-day__ or __day-after__
    """

    logger.info(f"Get national PV Live estimates values " f"for regime {regime} for  {user}")

    return get_truth_values_for_a_specific_gsp_from_database(
        session=session, gsp_id=0, regime=regime
    )<|MERGE_RESOLUTION|>--- conflicted
+++ resolved
@@ -1,5 +1,6 @@
 """National API routes"""
 import os
+import structlog
 from typing import List, Optional, Union
 
 from fastapi import APIRouter, Depends, Security
@@ -92,10 +93,7 @@
         return full_forecast
 
     else:
-<<<<<<< HEAD
 
-=======
->>>>>>> ab7b3782
         national_forecast_values = get_latest_forecast_values_for_a_specific_gsp_from_database(
             session=session, gsp_id=0, forecast_horizon_minutes=forecast_horizon_minutes
         )
