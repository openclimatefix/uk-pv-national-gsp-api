--- conflicted
+++ resolved
@@ -25,12 +25,8 @@
 
 structlog.configure(
     wrapper_class=structlog.make_filtering_bound_logger(
-<<<<<<< HEAD
-        getattr(logging, os.getenv('LOGLEVEL','INFO'))),
-=======
         getattr(logging, os.getenv("LOGLEVEL", "INFO"))
     ),
->>>>>>> 47548253
     processors=[
         structlog.processors.EventRenamer("message", replace_by="_event"),
         structlog.stdlib.PositionalArgumentsFormatter(),
