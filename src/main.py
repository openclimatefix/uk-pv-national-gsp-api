""" Main FastAPI app """
import os
import time
from datetime import timedelta

import sentry_sdk
import structlog
from fastapi import FastAPI, Request
from fastapi.middleware.cors import CORSMiddleware
from fastapi.openapi.utils import get_openapi
from fastapi.responses import FileResponse

from gsp import router as gsp_router
from national import router as national_router
from redoc_theme import get_redoc_html_with_theme
from status import router as status_router
from system import router as system_router
from utils import traces_sampler

<<<<<<< HEAD
=======
from utils import traces_sampler

>>>>>>> c60120e4
structlog.configure(
    processors=[
        structlog.processors.EventRenamer("message", replace_by="_event"),
        structlog.stdlib.PositionalArgumentsFormatter(),
        structlog.processors.CallsiteParameterAdder(
            [
                structlog.processors.CallsiteParameter.FILENAME,
                structlog.processors.CallsiteParameter.LINENO,
            ],
        ),
        structlog.processors.dict_tracebacks,
        structlog.stdlib.add_log_level,
        structlog.processors.TimeStamper(fmt="iso"),
        structlog.processors.StackInfoRenderer(),
        structlog.processors.format_exc_info,
        structlog.processors.JSONRenderer(),
    ],
)
logger = structlog.stdlib.get_logger()

folder = os.path.dirname(os.path.abspath(__file__))

title = "Nowcasting API"
version = "1.4.1"

sentry_sdk.init(
    dsn=os.getenv("SENTRY_DSN"),
    environment=os.getenv("ENVIRONMENT", "local"),
    traces_sampler=traces_sampler,
)


description = """
As part of Open Climate Fix’s [open source project](https://github.com/openclimatefix), the
Nowcasting API is still under development.

#### General Overview

__Nowcasting__ essentially means __forecasting for the next few hours__.
OCF has built a predictive model that nowcasts solar energy generation for
the UK’s National Grid ESO (electricity system operator). National Grid runs more than
300
[GSPs](https://data.nationalgrideso.com/system/gis-boundaries-for-gb-grid-supply-points)
(grid supply points), which are regionally located throughout the country.
OCF's Nowcasting App synthesizes real-time PV
data, numeric weather predictions (nwp), satellite imagery
(looking at cloud cover),
as well as GSP data to
forecast how much solar energy will generated for a given GSP.

Here are key aspects of the solar forecasts:
- Forecasts are produced in 30-minute time steps, projecting GSP yields out to
eight hours ahead.
- The geographic extent is all of Great Britain (GB).
- Forecasts are produced at the GB National and regional level (using GSPs).

OCF's incredibly accurate, short-term forecasts allow National Grid to reduce the amount of
spinning reserves they need to run at any given moment, ultimately reducing
carbon emmisions.

In order to get started with reading the API’s forecast objects, it might be helpful to
know that GSPs are referenced in the following ways:  gspId (ex. 122); gspName
(ex. FIDF_1); gspGroup (ex. )
regionName (ex. Fiddlers Ferry). The API provides information on when input data was
last updated as well as the installed photovoltaic (PV) megawatt capacity
(installedCapacityMw) of each individual GSP.

You'll find more detailed information for each route in the documentation below.

If you have any questions, please don't hesitate to get in touch.
And if you're interested in contributing to our open source project, feel free to join us!
"""
app = FastAPI(docs_url="/swagger", redoc_url=None)

# origins = os.getenv("ORIGINS", "https://*.nowcasting.io,https://*-openclimatefix.vercel.app")
# .split(
#     ","
# )
origins = os.getenv("ORIGINS", "*").split(",")
app.add_middleware(
    CORSMiddleware,
    allow_origins=origins,
    allow_credentials=True,
    allow_methods=["*"],
    allow_headers=["*"],
)


@app.middleware("http")
async def add_process_time_header(request: Request, call_next):
    """Add process time into response object header"""
    start_time = time.time()
    response = await call_next(request)
    process_time = str(time.time() - start_time)
    logger.debug(f"Process Time {process_time} {request.url}")
    response.headers["X-Process-Time"] = process_time
    return response


thirty_minutes = timedelta(minutes=30)


# Dependency
v0_route_solar = "/v0/solar/GB"
v0_route_system = "/v0/system/GB"

app.include_router(national_router, prefix=f"{v0_route_solar}/national")
app.include_router(gsp_router, prefix=f"{v0_route_solar}/gsp")
app.include_router(status_router, prefix=f"{v0_route_solar}")
app.include_router(system_router, prefix=f"{v0_route_system}/gsp")
# app.include_router(pv_router, prefix=f"{v0_route}/pv")


@app.get("/")
def get_api_information():
    """### Get basic information about the Nowcasting API

    The object returned contains basic information about the Nowcasting API.

    """

    logger.info("Route / has be called")

    return {
        "title": "Nowcasting API",
        "version": version,
        "description": description,
        "documentation": "https://api.nowcasting.io/docs",
    }


@app.get("/favicon.ico", include_in_schema=False)
def get_favicon() -> FileResponse:
    """Get favicon"""
    return FileResponse(f"{folder}/favicon.ico")


@app.get("/nowcasting.png", include_in_schema=False)
def get_nowcasting_logo() -> FileResponse:
    """Get favicon"""
    return FileResponse(f"{folder}/nowcasting.png")


@app.get("/docs", include_in_schema=False)
def redoc_html():
    """### Render ReDoc with custom theme options included"""
    return get_redoc_html_with_theme(
        title=title,
    )


# OpenAPI (ReDoc) custom theme
def custom_openapi():
    """Make custom redoc theme"""
    if app.openapi_schema:
        return app.openapi_schema
    openapi_schema = get_openapi(
        title=title,
        version=version,
        description=description,
        contact={
            "name": "Nowcasting by Open Climate Fix",
            "url": "https://nowcasting.io",
            "email": "info@openclimatefix.org",
        },
        license_info={
            "name": "MIT License",
            "url": "https://github.com/openclimatefix/nowcasting_api/blob/main/LICENSE",
        },
        routes=app.routes,
    )
    openapi_schema["info"]["x-logo"] = {"url": "/nowcasting.png"}
    app.openapi_schema = openapi_schema
    return app.openapi_schema


app.openapi = custom_openapi<|MERGE_RESOLUTION|>--- conflicted
+++ resolved
@@ -17,11 +17,7 @@
 from system import router as system_router
 from utils import traces_sampler
 
-<<<<<<< HEAD
-=======
-from utils import traces_sampler
 
->>>>>>> c60120e4
 structlog.configure(
     processors=[
         structlog.processors.EventRenamer("message", replace_by="_event"),
