""" Main FastAPI app """
import logging
import os
import time
from datetime import timedelta

from fastapi import FastAPI, Request
from fastapi.middleware.cors import CORSMiddleware
from fastapi.responses import FileResponse
from fastapi.openapi.utils import get_openapi
from redoc_theme import get_redoc_html_with_theme

from gsp import router as gsp_router
from national import router as national_router
from status import router as status_router
from system import router as system_router

logging.basicConfig(
    level=getattr(logging, os.getenv("LOGLEVEL", "DEBUG")),
    format="[%(asctime)s] {%(pathname)s:%(lineno)d} %(levelname)s - %(message)s",
)
logger = logging.getLogger(__name__)

title = "Nowcasting API"
version = "0.2.30"

description = """
As part of Open Climate Fix’s [open source project](https://github.com/openclimatefix), the
Nowcasting API is still under development.

#### General Overview

__Nowcasting__ essentially means __forecasting for the next few hours__.
OCF has built a predictive model that nowcasts solar energy generation for
the UK’s National Grid ESO (electricity system operator). National Grid runs more than
300
[GSPs](https://data.nationalgrideso.com/system/gis-boundaries-for-gb-grid-supply-points)
(grid supply points), which are regionally located throughout the country.
OCF's Nowcasting App synthesizes real-time PV
data, numeric weather predictions (nwp), satellite imagery
(looking at cloud cover),
as well as GSP data to
forecast how much solar energy will generated for a given GSP.

Here are key aspects of the solar forecasts:
- Forecasts are produced in 30-minute time steps, projecting GSP yields out to
eight hours ahead.
- The geographic extent is all of Great Britain (GB).
- Forecasts are produced at the GB National and regional level (using GSPs).

OCF's incredibly accurate, short-term forecasts allow National Grid to reduce the amount of
spinning reserves they need to run at any given moment, ultimately reducing
carbon emmisions.

In order to get started with reading the API’s forecast objects, it might be helpful to
know that GSPs are referenced in the following ways:  gspId (ex. 122); gspName
(ex. FIDF_1); gspGroup (ex. )
regionName (ex. Fiddlers Ferry). The API provides information on when input data was
last updated as well as the installed photovoltaic (PV) megawatt capacity
(installedCapacityMw) of each individual GSP.

You'll find more detailed information for each route in the documentation below.

If you have any questions, please don't hesitate to get in touch.
And if you're interested in contributing to our open source project, feel free to join us!
"""
app = FastAPI(docs_url=None, redoc_url=None)

origins = os.getenv("ORIGINS", "https://app.nowcasting.io").split(",")
app.add_middleware(
    CORSMiddleware,
    allow_origins=origins,
    allow_credentials=True,
    allow_methods=["*"],
    allow_headers=["*"],
)


@app.middleware("http")
async def add_process_time_header(request: Request, call_next):
    """Add process time into response object header"""
    start_time = time.time()
    response = await call_next(request)
    process_time = str(time.time() - start_time)
    logger.debug(f"Process Time {process_time}")
    response.headers["X-Process-Time"] = process_time
    return response


thirty_minutes = timedelta(minutes=30)


# Dependency
v0_route_solar = "/v0/solar/GB"
v0_route_system = "/v0/system/GB"

app.include_router(national_router, prefix=f"{v0_route_solar}/national")
app.include_router(gsp_router, prefix=f"{v0_route_solar}/gsp")
app.include_router(status_router, prefix=f"{v0_route_solar}")
app.include_router(system_router, prefix=f"{v0_route_system}/gsp")
# app.include_router(pv_router, prefix=f"{v0_route}/pv")


@app.get("/")
async def get_api_information():
    """### Get basic information about the Nowcasting API

    The object returned contains basic information about the Nowcasting API.

    """

    logger.info("Route / has be called")

    return {
        "title": "Nowcasting API",
        "version": version,
        "description": description,
        "documentation": "https://api.nowcasting.io/docs",
    }


@app.get("/favicon.ico", include_in_schema=False)
async def get_favicon() -> FileResponse:
    """Get favicon"""
    return FileResponse("src/favicon.ico")


@app.get("/docs", include_in_schema=False)
async def redoc_html():
    """### Render ReDoc with custom theme options included"""
<<<<<<< HEAD
    return get_redoc_html_with_theme(
        title=title,
    ) 
=======
    return get_redoc_html_with_theme(title=title, theme={})

>>>>>>> 1a3de9ca

# OpenAPI (ReDoc) custom theme
def custom_openapi():
    """ Make custom redoc theme"""
    if app.openapi_schema:
        return app.openapi_schema
    openapi_schema = get_openapi(
        title=title,
        version=version,
        description=description,
        contact={
            "name": "Nowcasting by Open Climate Fix",
            "url": "https://nowcasting.io",
            "email": "info@openclimatefix.org",
        },
        license_info={
            "name": "MIT License",
            "url": "https://github.com/openclimatefix/nowcasting_api/blob/main/LICENSE",
        },
        routes=app.routes,
    )
    openapi_schema["info"]["x-logo"] = {"url": "https://www.nowcasting.io/nowcasting.svg"}
    app.openapi_schema = openapi_schema
    return app.openapi_schema


app.openapi = custom_openapi<|MERGE_RESOLUTION|>--- conflicted
+++ resolved
@@ -128,14 +128,9 @@
 @app.get("/docs", include_in_schema=False)
 async def redoc_html():
     """### Render ReDoc with custom theme options included"""
-<<<<<<< HEAD
     return get_redoc_html_with_theme(
         title=title,
-    ) 
-=======
-    return get_redoc_html_with_theme(title=title, theme={})
-
->>>>>>> 1a3de9ca
+    )
 
 # OpenAPI (ReDoc) custom theme
 def custom_openapi():
