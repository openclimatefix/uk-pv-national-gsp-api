--- conflicted
+++ resolved
@@ -28,39 +28,23 @@
 __Nowcasting__ essentially means __forecasting for the next few hours__.
 OCF has built a predictive model that nowcasts solar energy generation for
 the UK’s National Grid ESO (electricity system operator). National Grid runs more than
-<<<<<<< HEAD
-300 [grid supply points](https://data.nationalgrideso.com/system/gis-boundaries-for-gb-grid-supply-points)
-(GSP’s), which are regionally located throughout the country. OCF's Nowcasting App synthesizes real-time PV
-data, numeric weather predictions (nwp), satellite imagery (looking at cloud cover), as well as GSP data to
-forecast how much solar energy will generated for a given GSP.
-=======
 300 [grid supply points]
 (https://data.nationalgrideso.com/system/gis-boundaries-for-gb-grid-supply-points)
 (GSP’s), which are regionally located throughout the country. OCF's Nowcasting App
  synthesizes real-time PV data, numeric weather predictions (nwp), satellite imagery
  (looking at cloud cover), as well as GSP data to forecast how much solar energy will
  generated for a given GSP.
->>>>>>> 523dae6b
 
 Here are key aspects of the solar forecasts:
 - Forecasts are produced in 30-minute time steps, projecting GSP yields out to eight hours ahead.
 - The geographic extent is all of Great Britain (GB).
 - Forecasts are produced at the GB National and regional level (using GSPs).
 
-<<<<<<< HEAD
-OCF's incredibly accurate, short-term forecasts allow National Grid to reduce the amount of spinning reserves they need to run at any given moment, ultimately reducing carbon emmisions.
-
-In order to get started with reading the API’s forecast objects, it might be helpful to
-know that GSPs are referenced in the following ways:  gspId (ex. 122); gspName (ex. FIDF_1); gspGroup (ex. )
-regionName (ex. Fiddlers Ferry). The API provides information on when input data was last updated
-as well as the installed photovoltaic (PV) megawatt capacity (installedCapacityMw) of each individual GSP.
-=======
 In order to get started with reading the API’s forecast objects, it might be helpful to
 know that GSPs are referenced in the following ways:  gspId (ex. 122); gspName (ex. FIDF_1);
  gspGroup (ex. ) regionName (ex. Fiddlers Ferry). The API provides information on when input
  data was last updated as well as the installed photovoltaic (PV) megawatt capacity
  (installedCapacityMw) of each individual GSP.
->>>>>>> 523dae6b
 
 You'll find more detailed information for each route in the documentation below.
 
