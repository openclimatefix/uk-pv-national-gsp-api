--- conflicted
+++ resolved
@@ -47,14 +47,10 @@
     historic: Optional[bool] = True,
     session: Session = Depends(get_session),
     user: Auth0User = Security(get_user()),
-<<<<<<< HEAD
-    start_datetime_utc: Optional[datetime] = None,
-    end_datetime_utc: Optional[datetime] = None,
-) -> ManyForecasts:
-=======
+    start_datetime_utc: Optional[datetime] = None,
+    end_datetime_utc: Optional[datetime] = None,
     compact: Optional[bool] = False,
 ) -> Union[ManyForecasts, List[OneDatetimeManyForecastValues]]:
->>>>>>> 3a5fa8a3
     """### Get all forecasts for all GSPs
 
     The return object contains a forecast object with system details and
@@ -72,19 +68,16 @@
 
     logger.info(f"Get forecasts for all gsps. The option is {historic=} for user {user}")
 
-<<<<<<< HEAD
     forecasts = get_forecasts_from_database(
         session=session,
         historic=historic,
         start_datetime_utc=start_datetime_utc,
         end_datetime_utc=end_datetime_utc,
-    )
-=======
-    forecasts = get_forecasts_from_database(session=session, historic=historic, compact=compact)
+        compact=compact,
+    )
 
     if not compact:
         forecasts.normalize()
->>>>>>> 3a5fa8a3
 
         logger.info(
             f"Got {len(forecasts.forecasts)} forecasts for all gsps. "
@@ -187,14 +180,10 @@
     regime: Optional[str] = None,
     session: Session = Depends(get_session),
     user: Auth0User = Security(get_user()),
-<<<<<<< HEAD
-    start_datetime_utc: Optional[datetime] = None,
-    end_datetime_utc: Optional[datetime] = None,
-) -> List[LocationWithGSPYields]:
-=======
+    start_datetime_utc: Optional[datetime] = None,
+    end_datetime_utc: Optional[datetime] = None,
     compact: Optional[bool] = False,
 ) -> Union[List[LocationWithGSPYields], List[GSPYieldGroupByDatetime]]:
->>>>>>> 3a5fa8a3
     """### Get PV_Live values for all GSPs for yesterday and today
 
     The return object is a series of real-time PV generation estimates or
@@ -216,14 +205,11 @@
     logger.info(f"Get PV Live estimates values for all gsp id and regime {regime} for user {user}")
 
     return get_truth_values_for_all_gsps_from_database(
-<<<<<<< HEAD
         session=session,
         regime=regime,
         start_datetime_utc=start_datetime_utc,
         end_datetime_utc=end_datetime_utc,
-=======
-        session=session, regime=regime, compact=compact
->>>>>>> 3a5fa8a3
+        compact=compact,
     )
 
 
