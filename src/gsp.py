"""Get GSP boundary data from eso """
import json
import logging
from typing import List, Optional

import geopandas as gpd
from fastapi import APIRouter, Depends
from nowcasting_datamodel.models import Forecast, ForecastValue, GSPYield, Location, ManyForecasts
from nowcasting_dataset.data_sources.gsp.eso import get_gsp_metadata_from_eso
from sqlalchemy.orm.session import Session

from database import (
    get_forecasts_for_a_specific_gsp_from_database,
    get_forecasts_from_database,
    get_gsp_system,
    get_latest_forecast_values_for_a_specific_gsp_from_database,
    get_latest_national_forecast_from_database,
    get_session,
    get_truth_values_for_a_specific_gsp_from_database,
)

logger = logging.getLogger(__name__)


router = APIRouter()


def get_gsp_boundaries_from_eso_wgs84() -> gpd.GeoDataFrame:
    """Get GSP boundaries in lat/lon format (EPSG:4326)"""

    # get gsp boundaries
    boundaries = get_gsp_metadata_from_eso()

    # change to lat/lon - https://epsg.io/4326
    boundaries = boundaries.to_crs(4326)

    # fill nans
    boundaries = boundaries.fillna("")

    return boundaries


@router.get("/forecast/one_gsp/{gsp_id}", response_model=Forecast)
async def get_forecasts_for_a_specific_gsp(
    gsp_id: int,
    session: Session = Depends(get_session),
    historic: Optional[bool] = False,
) -> Forecast:
    """### Get one forecast for a specific GSP

    The return object is a solar forecast with GSP system details.

    The forecast object is returned with expected megawatt generation at a specific GSP
    for the upcoming 8 hours at every 30-minute interval (targetTime).
<<<<<<< HEAD
    Setting history to TRUE on this route will return readings from yesterday and today for the given GSP.
=======
    Setting history to TRUE on this route will return readings from yesterday and today
    for the given GSP.
>>>>>>> 523dae6b

    Please refer to the __Forecast__ and __ForecastValue__ schemas below for metadata definitions.

    #### Parameters
    - gsp_id: gsp_id of the desired forecast
    - historic: boolean => TRUE returns yesterday's forecasts in addition to today's forecast
    """

    logger.info(f"Get forecasts for gsp id {gsp_id} with {historic=}")

    forecast =  get_forecasts_for_a_specific_gsp_from_database(
        session=session,
        gsp_id=gsp_id,
        historic=historic,
    )

    forecast.normalize()

    return forecast


@router.get("/forecast/latest/{gsp_id}", response_model=List[ForecastValue])
async def get_latest_forecasts_for_a_specific_gsp(
    gsp_id: int,
    session: Session = Depends(get_session),
    forecast_horizon_minutes: Optional[int] = None,
) -> List[ForecastValue]:
    """### Gets the latest forecasts for a specific GSP for today and yesterday

    The object returned is a solar forecast for the GSP without GSP system details.

    This route returns a simplified forecast object with __targetTimes__ and
    __expectedPowerGenerationMegawatts__ at 30-minute intervals for
    the given GSP. The __forecast_horizon_minutes__ parameter
    retrieves the latest forecast a given set of minutes before the target time.

    Please see the __ForecastValue__ schema below for full metadata details.

    #### Parameters
    - gsp_id: gsp_id of the requested forecast
    - forecast_horizon_minutes: optional forecast horizon in minutes (ex. 35 returns
    the latest forecast made 35 minutes before the target time)
    """

    logger.info(f"Get forecasts for gsp id {gsp_id} with {forecast_horizon_minutes=}")

    return get_latest_forecast_values_for_a_specific_gsp_from_database(
        session=session, gsp_id=gsp_id, forecast_horizon_minutes=forecast_horizon_minutes
    )


@router.get("/pvlive/one_gsp/{gsp_id}/", response_model=List[GSPYield])
async def get_truths_for_a_specific_gsp(
    gsp_id: int, regime: Optional[str] = None, session: Session = Depends(get_session)
) -> List[GSPYield]:
    """### Get PV_Live values for a specific GSP for yesterday and today

    The return object is a series of real-time solar energy generation readings from PV_Live.

    PV_Live is Sheffield's API that reports real-time PV data. These readings are updated throughout
    the day, reporting the most accurate finalized readings the following day at 10:00 UTC.
<<<<<<< HEAD

    See the __GSPYield__ schema for metadata details.

=======

    See the __GSPYield__ schema for metadata details.

>>>>>>> 523dae6b
    Check out [Sheffield Solar PV_Live](https://www.solarsheffield.ac.uk/pvlive/) for
    more details.

    The OCF Forecast is trying to predict the PV_Live 'day-after' value.

    This route has the __regime__ parameter that lets you look at values __in-day__ or
    __day-after__(most accurate reading). __Day-after__ values are updated __in-day__ values.
    __In-day__ gives you all the readings from the day before up to the most recent
    reported GSP yield. __Day_after__ reports all the readings from the previous day.
    For example, a day-after regime request made on 08/09/2022 returns updated GSP yield
    for 07/09/2022. The 08/09/2022 __day-after__ values then become available at 10:00 UTC
    on 09/09/2022.

    If regime is not specificied, the most up-to-date GSP yield is returned.

    #### Parameters
    - gsp_id: gsp_id of the requested forecast
    - regime: can choose __in-day__ or __day-after__
    """

    logger.info(f"Get PV Live estimates values for gsp id {gsp_id} and regime {regime}")

    return get_truth_values_for_a_specific_gsp_from_database(
        session=session, gsp_id=gsp_id, regime=regime
    )


@router.get("/forecast/all", response_model=ManyForecasts)
async def get_all_available_forecasts(
    # normalize: Optional[bool] = True,
    historic: Optional[bool] = False,
    session: Session = Depends(get_session),
) -> ManyForecasts:
    """### Get the latest information for ALL available forecasts for ALL GSPs

    The return object contains a forecast object with system details for all National Grid GSPs.
<<<<<<< HEAD

    See __Forecast__ and __ForecastValue__ schema for metadata details.

    This request may take a longer time to load because a lot of data is being pulled from the database.

    This route returns forecasts objects from all available GSPs with an option to normalize
    the forecasts by GSP installed capacity (installedCapacityMw). Normalization returns a decimal value equal
    to _expectedPowerGenerationMegawatts_ divided by __installedCapacityMw__ for the GSP.
=======

    See __Forecast__ and __ForecastValue__ schema for metadata details.

    This request may take a longer time to load because a lot of data is being pulled from the
    database.

    This route returns forecasts objects from all available GSPs with an option to normalize
    the forecasts by GSP installed capacity (installedCapacityMw). Normalization returns a
    decimal value equal to _expectedPowerGenerationMegawatts_ divided by
    __installedCapacityMw__ for the GSP.
>>>>>>> 523dae6b

    There is also the option to pull forecast history from yesterday.


    #### Parameters
<<<<<<< HEAD
    - normalize: boolean => TRUE returns a value for __expectedPowerGenerationNormalized__, which in decimals is the percent of __installedCapacityMw__ (installed PV megawatt capacity) being forecasted / FALSE returns "null"
    - historic: boolean => TRUE returns the forecasts of yesterday along with today's forecasts for all GSPs
=======
    - normalize: boolean => TRUE returns a value for _expectedPowerGenerationNormalized__,
        which in decimals is the percent of __installedCapacityMw__ (installed PV megawatt capacity)
        being forecasted / FALSE returns "null"
    - historic: boolean => TRUE returns the forecasts of yesterday along with today's
        forecasts for all GSPs
>>>>>>> 523dae6b
    """

    logger.info(f"Get forecasts for all gsps. The options are  {normalize=} and {historic=}")

    forecasts = get_forecasts_from_database(session=session, historic=historic)

    logger.debug(f"Normalizing {normalize}")
    if normalize:
        forecasts.normalize()
        logger.debug("Normalizing: done")

    return forecasts


@router.get("/forecast/national", response_model=Forecast)
async def get_nationally_aggregated_forecasts(session: Session = Depends(get_session)) -> Forecast:
    """### Returns a national aggregate solar PV energy forecast

    The return object is a forecast object.

    This route aggregrates data from all GSP forecasts and creates an 8-hour solar energy
    generation forecast  in 30-minute interval for all of GB.

    See __Forecast__ and __ForecastValue__ schemas for metadata descriptions.

    """

    logger.debug("Get national forecasts")
    return get_latest_national_forecast_from_database(session=session)


@router.get("/gsp_boundaries")
async def get_gsp_boundaries() -> dict:
    """### Get one GSP boundary for a specific GSP

    This route is still under construction...

    [This is a wrapper around the dataset]
    (https://data.nationalgrideso.com/systemgis-boundaries-for-gb-grid-supply-points).

    Returns an object that is in EPSG:4326 (ie. latitude & longitude coordinates).

    """

    logger.info("Getting all GSP boundaries")

    json_string = get_gsp_boundaries_from_eso_wgs84().to_json()

    json.loads(json_string)

    return json.loads(json_string)


@router.get("/gsp_systems", response_model=List[Location])
async def get_systems(
    session: Session = Depends(get_session), gsp_id: Optional[int] = None
) -> List[Location]:
    """### Get system details for a single GSP or all GSPs

    Returns an object with the system details of a given GSP using the
    gsp_id parameter.

    Provide one gsp_id to return system details for that GSP, otherwise details for ALL
    grid systems will be returned.

    Please see __Location__ schema for metadata details.

    #### Parameters
    - gsp_id: gsp_id of the requested system
    - NB: If no parameter is entered, system details for all 300+ GSPs are returned.

    """

    logger.info(f"Get GSP systems for {gsp_id=}")

    return get_gsp_system(session=session, gsp_id=gsp_id)<|MERGE_RESOLUTION|>--- conflicted
+++ resolved
@@ -52,12 +52,9 @@
 
     The forecast object is returned with expected megawatt generation at a specific GSP
     for the upcoming 8 hours at every 30-minute interval (targetTime).
-<<<<<<< HEAD
-    Setting history to TRUE on this route will return readings from yesterday and today for the given GSP.
-=======
+
     Setting history to TRUE on this route will return readings from yesterday and today
     for the given GSP.
->>>>>>> 523dae6b
 
     Please refer to the __Forecast__ and __ForecastValue__ schemas below for metadata definitions.
 
@@ -119,15 +116,9 @@
 
     PV_Live is Sheffield's API that reports real-time PV data. These readings are updated throughout
     the day, reporting the most accurate finalized readings the following day at 10:00 UTC.
-<<<<<<< HEAD
 
     See the __GSPYield__ schema for metadata details.
 
-=======
-
-    See the __GSPYield__ schema for metadata details.
-
->>>>>>> 523dae6b
     Check out [Sheffield Solar PV_Live](https://www.solarsheffield.ac.uk/pvlive/) for
     more details.
 
@@ -164,16 +155,6 @@
     """### Get the latest information for ALL available forecasts for ALL GSPs
 
     The return object contains a forecast object with system details for all National Grid GSPs.
-<<<<<<< HEAD
-
-    See __Forecast__ and __ForecastValue__ schema for metadata details.
-
-    This request may take a longer time to load because a lot of data is being pulled from the database.
-
-    This route returns forecasts objects from all available GSPs with an option to normalize
-    the forecasts by GSP installed capacity (installedCapacityMw). Normalization returns a decimal value equal
-    to _expectedPowerGenerationMegawatts_ divided by __installedCapacityMw__ for the GSP.
-=======
 
     See __Forecast__ and __ForecastValue__ schema for metadata details.
 
@@ -184,22 +165,16 @@
     the forecasts by GSP installed capacity (installedCapacityMw). Normalization returns a
     decimal value equal to _expectedPowerGenerationMegawatts_ divided by
     __installedCapacityMw__ for the GSP.
->>>>>>> 523dae6b
 
     There is also the option to pull forecast history from yesterday.
 
 
     #### Parameters
-<<<<<<< HEAD
-    - normalize: boolean => TRUE returns a value for __expectedPowerGenerationNormalized__, which in decimals is the percent of __installedCapacityMw__ (installed PV megawatt capacity) being forecasted / FALSE returns "null"
-    - historic: boolean => TRUE returns the forecasts of yesterday along with today's forecasts for all GSPs
-=======
     - normalize: boolean => TRUE returns a value for _expectedPowerGenerationNormalized__,
         which in decimals is the percent of __installedCapacityMw__ (installed PV megawatt capacity)
         being forecasted / FALSE returns "null"
     - historic: boolean => TRUE returns the forecasts of yesterday along with today's
         forecasts for all GSPs
->>>>>>> 523dae6b
     """
 
     logger.info(f"Get forecasts for all gsps. The options are  {normalize=} and {historic=}")
