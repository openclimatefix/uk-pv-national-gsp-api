"""Get GSP boundary data from eso """
import json
import logging
from typing import List, Optional

import geopandas as gpd
from fastapi import APIRouter, Depends
from nowcasting_datamodel.models import Forecast, ForecastValue, GSPYield, Location, ManyForecasts
from nowcasting_dataset.data_sources.gsp.eso import get_gsp_metadata_from_eso
from sqlalchemy.orm.session import Session

from database import (
    get_forecasts_for_a_specific_gsp_from_database,
    get_forecasts_from_database,
    get_latest_forecast_values_for_a_specific_gsp_from_database,
    get_session,
    get_truth_values_for_a_specific_gsp_from_database,
)

logger = logging.getLogger(__name__)


router = APIRouter()
NationalYield = GSPYield

<<<<<<< HEAD
=======
# corresponds to /v0/system/GB/gsp/boundaries
def get_gsp_boundaries_from_eso_wgs84() -> gpd.GeoDataFrame:
    """Get GSP boundaries in lat/lon format (EPSG:4326)"""

    # get gsp boundaries
    boundaries = get_gsp_metadata_from_eso()

    # change to lat/lon - https://epsg.io/4326
    boundaries = boundaries.to_crs(4326)

    # fill nans
    boundaries = boundaries.fillna("")

    return boundaries


>>>>>>> d0f17207
# corresponds to API route /v0/solar/GB/gsp/forecast/{gsp_id}
@router.get("/forecast/{gsp_id}", response_model=Forecast)
async def get_forecasts_for_a_specific_gsp(
    gsp_id: int,
    session: Session = Depends(get_session),
    historic: Optional[bool] = False,
) -> Forecast:
    """### Get one forecast for a specific GSP

    The return object is a solar forecast with GSP system details.

    The forecast object is returned with expected megawatt generation at a specific GSP
    for the upcoming 8 hours at every 30-minute interval (targetTime).

    Setting history to TRUE on this route will return readings from yesterday and today
    for the given GSP.

    Please refer to the __Forecast__ and __ForecastValue__ schemas below for metadata definitions.

    #### Parameters
    - gsp_id: gsp_id of the desired forecast
    - historic: boolean => TRUE returns yesterday's forecasts in addition to today's forecast
    """

    logger.info(f"Get forecasts for gsp id {gsp_id} with {historic=}")

    forecast = get_forecasts_for_a_specific_gsp_from_database(
        session=session,
        gsp_id=gsp_id,
        historic=historic,
    )

    forecast.normalize()

    return forecast


# corresponds to API route /v0/solar/GB/gsp/forecast/{gsp_id}/{only_values} or other filter parameters
@router.get("/forecast/latest/{gsp_id}", response_model=List[ForecastValue])
async def get_latest_forecasts_for_a_specific_gsp(
    gsp_id: int,
    session: Session = Depends(get_session),
    forecast_horizon_minutes: Optional[int] = None,
) -> List[ForecastValue]:
    """### Gets the latest forecasts for a specific GSP for today and yesterday

    The object returned is a solar forecast for the GSP without GSP system details.

    This route returns a simplified forecast object with __targetTimes__ and
    __expectedPowerGenerationMegawatts__ at 30-minute intervals for
    the given GSP. The __forecast_horizon_minutes__ parameter
    retrieves the latest forecast a given set of minutes before the target time.

    Please see the __ForecastValue__ schema below for full metadata details.

    #### Parameters
    - gsp_id: gsp_id of the requested forecast
    - forecast_horizon_minutes: optional forecast horizon in minutes (ex. 35 returns
    the latest forecast made 35 minutes before the target time)
    """

    logger.info(f"Get forecasts for gsp id {gsp_id} with {forecast_horizon_minutes=}")

    return get_latest_forecast_values_for_a_specific_gsp_from_database(
        session=session,
        gsp_id=gsp_id,
        forecast_horizon_minutes=forecast_horizon_minutes,
    )


# corresponds to API route /v0/solar/GB/gsp/pvlive/{gsp_id}
@router.get("/pvlive/{gsp_id}", response_model=List[GSPYield])
async def get_truths_for_a_specific_gsp(
    gsp_id: int, regime: Optional[str] = None, session: Session = Depends(get_session)
) -> List[GSPYield]:
    """### Get PV_Live values for a specific GSP for yesterday and today

    The return object is a series of real-time solar energy generation readings from PV_Live.

    PV_Live is Sheffield's API that reports real-time PV data. These readings are updated throughout
    the day, reporting the most accurate finalized readings the following day at 10:00 UTC.

    See the __GSPYield__ schema for metadata details.

    Check out [Sheffield Solar PV_Live](https://www.solarsheffield.ac.uk/pvlive/) for
    more details.

    The OCF Forecast is trying to predict the PV_Live 'day-after' value.

    This route has the __regime__ parameter that lets you look at values __in-day__ or
    __day-after__(most accurate reading). __Day-after__ values are updated __in-day__ values.
    __In-day__ gives you all the readings from the day before up to the most recent
    reported GSP yield. __Day_after__ reports all the readings from the previous day.
    For example, a day-after regime request made on 08/09/2022 returns updated GSP yield
    for 07/09/2022. The 08/09/2022 __day-after__ values then become available at 10:00 UTC
    on 09/09/2022.

    If regime is not specificied, the most up-to-date GSP yield is returned.

    #### Parameters
    - gsp_id: gsp_id of the requested forecast
    - regime: can choose __in-day__ or __day-after__
    """

    logger.info(f"Get PV Live estimates values for gsp id {gsp_id} and regime {regime}")

    return get_truth_values_for_a_specific_gsp_from_database(
        session=session, gsp_id=gsp_id, regime=regime
    )


# corresponds to route /v0/solar/GB/gsp/forecast/all
@router.get("/forecast/all/", response_model=ManyForecasts)
async def get_all_available_forecasts(
    historic: Optional[bool] = False,
    session: Session = Depends(get_session),
) -> ManyForecasts:
    """### Get the latest information for ALL available forecasts for ALL GSPs

    The return object contains a forecast object with system details for all National Grid GSPs.

    See __Forecast__ and __ForecastValue__ schema for metadata details.

    This request may take a longer time to load because a lot of data is being pulled from the
    database.

    This route returns forecasts objects from all available GSPs with an option to normalize
    the forecasts by GSP installed capacity (installedCapacityMw). Normalization returns a
    decimal value equal to _expectedPowerGenerationMegawatts_ divided by
    __installedCapacityMw__ for the GSP.

    There is also the option to pull forecast history from yesterday.


    #### Parameters
    - historic: boolean => TRUE returns the forecasts of yesterday along with today's
    forecasts for all GSPs
    """

    logger.info(f"Get forecasts for all gsps. The option is {historic=}")

    forecasts = get_forecasts_from_database(session=session, historic=historic)

    forecasts.normalize()

    return forecasts<|MERGE_RESOLUTION|>--- conflicted
+++ resolved
@@ -23,25 +23,6 @@
 router = APIRouter()
 NationalYield = GSPYield
 
-<<<<<<< HEAD
-=======
-# corresponds to /v0/system/GB/gsp/boundaries
-def get_gsp_boundaries_from_eso_wgs84() -> gpd.GeoDataFrame:
-    """Get GSP boundaries in lat/lon format (EPSG:4326)"""
-
-    # get gsp boundaries
-    boundaries = get_gsp_metadata_from_eso()
-
-    # change to lat/lon - https://epsg.io/4326
-    boundaries = boundaries.to_crs(4326)
-
-    # fill nans
-    boundaries = boundaries.fillna("")
-
-    return boundaries
-
-
->>>>>>> d0f17207
 # corresponds to API route /v0/solar/GB/gsp/forecast/{gsp_id}
 @router.get("/forecast/{gsp_id}", response_model=Forecast)
 async def get_forecasts_for_a_specific_gsp(
